#!/usr/bin/env python
#
# A library that provides a Python interface to the Telegram Bot API
# Copyright (C) 2015-2021
# Leandro Toledo de Souza <devs@python-telegram-bot.org>
#
# This program is free software: you can redistribute it and/or modify
# it under the terms of the GNU Lesser Public License as published by
# the Free Software Foundation, either version 3 of the License, or
# (at your option) any later version.
#
# This program is distributed in the hope that it will be useful,
# but WITHOUT ANY WARRANTY; without even the implied warranty of
# MERCHANTABILITY or FITNESS FOR A PARTICULAR PURPOSE.  See the
# GNU Lesser Public License for more details.
#
# You should have received a copy of the GNU Lesser Public License
# along with this program.  If not, see [http://www.gnu.org/licenses/].
"""This module contains the CommandHandler and PrefixHandler classes."""
import re
from typing import TYPE_CHECKING, Callable, Dict, List, Optional, Tuple, TypeVar, Union

from telegram import MessageEntity, Update
from telegram.ext import BaseFilter, Filters
from telegram.utils.types import SLT
from telegram.utils.helpers import DefaultValue, DEFAULT_FALSE

from .utils.types import CCT
from .handler import Handler

if TYPE_CHECKING:
    from telegram.ext import Dispatcher

RT = TypeVar('RT')


class CommandHandler(Handler[Update, CCT]):
    """Handler class to handle Telegram commands.

    Commands are Telegram messages that start with ``/``, optionally followed by an ``@`` and the
    bot's name and/or some additional text. The handler will add a ``list`` to the
    :class:`CallbackContext` named :attr:`CallbackContext.args`. It will contain a list of strings,
    which is the text following the command split on single or consecutive whitespace characters.

    By default the handler listens to messages as well as edited messages. To change this behavior
    use ``~Filters.update.edited_message`` in the filter argument.

    Note:
        * :class:`CommandHandler` does *not* handle (edited) channel posts.

    Warning:
        When setting ``run_async`` to :obj:`True`, you cannot rely on adding custom
        attributes to :class:`telegram.ext.CallbackContext`. See its docs for more info.

    Args:
        command (:class:`telegram.utils.types.SLT[str]`):
            The command or list of commands this handler should listen for.
            Limitations are the same as described here https://core.telegram.org/bots#commands
        callback (:obj:`callable`): The callback function for this handler. Will be called when
            :attr:`check_update` has determined that an update should be processed by this handler.
<<<<<<< HEAD
            Callback signature:


            ``def callback(update: Update, context: CallbackContext)``
=======
            Callback signature: ``def callback(update: Update, context: CallbackContext)``
>>>>>>> 930a6157

            The return value of the callback is usually ignored except for the special case of
            :class:`telegram.ext.ConversationHandler`.
        filters (:class:`telegram.ext.BaseFilter`, optional): A filter inheriting from
            :class:`telegram.ext.filters.BaseFilter`. Standard filters can be found in
            :class:`telegram.ext.filters.Filters`. Filters can be combined using bitwise
            operators (& for and, | for or, ~ for not).
        run_async (:obj:`bool`): Determines whether the callback will run asynchronously.
            Defaults to :obj:`False`.

    Raises:
        ValueError: when command is too long or has illegal chars.

    Attributes:
        command (:class:`telegram.utils.types.SLT[str]`):
            The command or list of commands this handler should listen for.
            Limitations are the same as described here https://core.telegram.org/bots#commands
        callback (:obj:`callable`): The callback function for this handler.
        filters (:class:`telegram.ext.BaseFilter`): Optional. Only allow updates with these
            Filters.
        run_async (:obj:`bool`): Determines whether the callback will run asynchronously.
    """

    __slots__ = ('command', 'filters')

    def __init__(
        self,
        command: SLT[str],
        callback: Callable[[Update, CCT], RT],
        filters: BaseFilter = None,
        run_async: Union[bool, DefaultValue] = DEFAULT_FALSE,
    ):
        super().__init__(
            callback,
            run_async=run_async,
        )

        if isinstance(command, str):
            self.command = [command.lower()]
        else:
            self.command = [x.lower() for x in command]
        for comm in self.command:
            if not re.match(r'^[\da-z_]{1,32}$', comm):
                raise ValueError('Command is not a valid bot command')

        if filters:
            self.filters = Filters.update.messages & filters
        else:
            self.filters = Filters.update.messages

    def check_update(
        self, update: object
    ) -> Optional[Union[bool, Tuple[List[str], Optional[Union[bool, Dict]]]]]:
        """Determines whether an update should be passed to this handlers :attr:`callback`.

        Args:
            update (:class:`telegram.Update` | :obj:`object`): Incoming update.

        Returns:
            :obj:`list`: The list of args for the handler.

        """
        if isinstance(update, Update) and update.effective_message:
            message = update.effective_message

            if (
                message.entities
                and message.entities[0].type == MessageEntity.BOT_COMMAND
                and message.entities[0].offset == 0
                and message.text
                and message.bot
            ):
                command = message.text[1 : message.entities[0].length]
                args = message.text.split()[1:]
                command_parts = command.split('@')
                command_parts.append(message.bot.username)

                if not (
                    command_parts[0].lower() in self.command
                    and command_parts[1].lower() == message.bot.username.lower()
                ):
                    return None

                filter_result = self.filters(update)
                if filter_result:
                    return args, filter_result
                return False
        return None

    def collect_additional_context(
        self,
        context: CCT,
        update: Update,
        dispatcher: 'Dispatcher',
        check_result: Optional[Union[bool, Tuple[List[str], Optional[bool]]]],
    ) -> None:
        """Add text after the command to :attr:`CallbackContext.args` as list, split on single
        whitespaces and add output of data filters to :attr:`CallbackContext` as well.
        """
        if isinstance(check_result, tuple):
            context.args = check_result[0]
            if isinstance(check_result[1], dict):
                context.update(check_result[1])


class PrefixHandler(CommandHandler):
    """Handler class to handle custom prefix commands.

    This is a intermediate handler between :class:`MessageHandler` and :class:`CommandHandler`.
    It supports configurable commands with the same options as CommandHandler. It will respond to
    every combination of :attr:`prefix` and :attr:`command`. It will add a ``list`` to the
    :class:`CallbackContext` named :attr:`CallbackContext.args`. It will contain a list of strings,
    which is the text following the command split on single or consecutive whitespace characters.

    Examples:

        Single prefix and command:

        .. code:: python

            PrefixHandler('!', 'test', callback)  # will respond to '!test'.

        Multiple prefixes, single command:

        .. code:: python

            PrefixHandler(['!', '#'], 'test', callback)  # will respond to '!test' and '#test'.

        Multiple prefixes and commands:

        .. code:: python

            PrefixHandler(['!', '#'], ['test', 'help'], callback)  # will respond to '!test', \
            '#test', '!help' and '#help'.


    By default the handler listens to messages as well as edited messages. To change this behavior
    use ``~Filters.update.edited_message``.

    Note:
        * :class:`PrefixHandler` does *not* handle (edited) channel posts.

    Warning:
        When setting ``run_async`` to :obj:`True`, you cannot rely on adding custom
        attributes to :class:`telegram.ext.CallbackContext`. See its docs for more info.

    Args:
        prefix (:class:`telegram.utils.types.SLT[str]`):
            The prefix(es) that will precede :attr:`command`.
        command (:class:`telegram.utils.types.SLT[str]`):
            The command or list of commands this handler should listen for.
        callback (:obj:`callable`): The callback function for this handler. Will be called when
            :attr:`check_update` has determined that an update should be processed by this handler.
<<<<<<< HEAD
            Callback signature:


            ``def callback(update: Update, context: CallbackContext)``
=======
            Callback signature: ``def callback(update: Update, context: CallbackContext)``
>>>>>>> 930a6157

            The return value of the callback is usually ignored except for the special case of
            :class:`telegram.ext.ConversationHandler`.
        filters (:class:`telegram.ext.BaseFilter`, optional): A filter inheriting from
            :class:`telegram.ext.filters.BaseFilter`. Standard filters can be found in
            :class:`telegram.ext.filters.Filters`. Filters can be combined using bitwise
            operators (& for and, | for or, ~ for not).
        run_async (:obj:`bool`): Determines whether the callback will run asynchronously.
            Defaults to :obj:`False`.

    Attributes:
        callback (:obj:`callable`): The callback function for this handler.
        filters (:class:`telegram.ext.BaseFilter`): Optional. Only allow updates with these
            Filters.
        run_async (:obj:`bool`): Determines whether the callback will run asynchronously.

    """

    # 'prefix' is a class property, & 'command' is included in the superclass, so they're left out.
    __slots__ = ('_prefix', '_command', '_commands')

    def __init__(
        self,
        prefix: SLT[str],
        command: SLT[str],
        callback: Callable[[Update, CCT], RT],
        filters: BaseFilter = None,
        run_async: Union[bool, DefaultValue] = DEFAULT_FALSE,
    ):

        self._prefix: List[str] = []
        self._command: List[str] = []
        self._commands: List[str] = []

        super().__init__(
            'nocommand',
            callback,
            filters=filters,
            run_async=run_async,
        )

        self.prefix = prefix  # type: ignore[assignment]
        self.command = command  # type: ignore[assignment]
        self._build_commands()

    @property
    def prefix(self) -> List[str]:
        """
        The prefixes that will precede :attr:`command`.

        Returns:
            List[:obj:`str`]
        """
        return self._prefix

    @prefix.setter
    def prefix(self, prefix: Union[str, List[str]]) -> None:
        if isinstance(prefix, str):
            self._prefix = [prefix.lower()]
        else:
            self._prefix = prefix
        self._build_commands()

    @property  # type: ignore[override]
    def command(self) -> List[str]:  # type: ignore[override]
        """
        The list of commands this handler should listen for.

        Returns:
            List[:obj:`str`]
        """
        return self._command

    @command.setter
    def command(self, command: Union[str, List[str]]) -> None:
        if isinstance(command, str):
            self._command = [command.lower()]
        else:
            self._command = command
        self._build_commands()

    def _build_commands(self) -> None:
        self._commands = [x.lower() + y.lower() for x in self.prefix for y in self.command]

    def check_update(
        self, update: object
    ) -> Optional[Union[bool, Tuple[List[str], Optional[Union[bool, Dict]]]]]:
        """Determines whether an update should be passed to this handlers :attr:`callback`.

        Args:
            update (:class:`telegram.Update` | :obj:`object`): Incoming update.

        Returns:
            :obj:`list`: The list of args for the handler.

        """
        if isinstance(update, Update) and update.effective_message:
            message = update.effective_message

            if message.text:
                text_list = message.text.split()
                if text_list[0].lower() not in self._commands:
                    return None
                filter_result = self.filters(update)
                if filter_result:
                    return text_list[1:], filter_result
                return False
        return None<|MERGE_RESOLUTION|>--- conflicted
+++ resolved
@@ -58,14 +58,7 @@
             Limitations are the same as described here https://core.telegram.org/bots#commands
         callback (:obj:`callable`): The callback function for this handler. Will be called when
             :attr:`check_update` has determined that an update should be processed by this handler.
-<<<<<<< HEAD
-            Callback signature:
-
-
-            ``def callback(update: Update, context: CallbackContext)``
-=======
             Callback signature: ``def callback(update: Update, context: CallbackContext)``
->>>>>>> 930a6157
 
             The return value of the callback is usually ignored except for the special case of
             :class:`telegram.ext.ConversationHandler`.
@@ -219,14 +212,7 @@
             The command or list of commands this handler should listen for.
         callback (:obj:`callable`): The callback function for this handler. Will be called when
             :attr:`check_update` has determined that an update should be processed by this handler.
-<<<<<<< HEAD
-            Callback signature:
-
-
-            ``def callback(update: Update, context: CallbackContext)``
-=======
             Callback signature: ``def callback(update: Update, context: CallbackContext)``
->>>>>>> 930a6157
 
             The return value of the callback is usually ignored except for the special case of
             :class:`telegram.ext.ConversationHandler`.
